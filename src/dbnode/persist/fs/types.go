--- conflicted
+++ resolved
@@ -120,13 +120,8 @@
 
 // DataReaderOpenOptions is options struct for the reader open method.
 type DataReaderOpenOptions struct {
-<<<<<<< HEAD
 	Identifier  FileSetFileIdentifier
 	FileSetType persist.FileSetType
-=======
-	Identifier     FileSetFileIdentifier
-	FileSetType    persist.FileSetType
->>>>>>> 81ce0ed5
 	// OrderedByIndex enforces reading of series in the order of index (which is by series Id).
 	OrderedByIndex bool
 }
@@ -178,14 +173,9 @@
 	// MetadataRead returns the position of metadata read into the volume
 	MetadataRead() int
 
-<<<<<<< HEAD
-	// IsOrderedByIndex returns true if the reader reads the data in the order of index.
-	IsOrderedByIndex() bool
-=======
 	// OrderedByIndex returns true if the reader reads the data in the order of index.
 	// If false, the reader reads the data in the same order as it is stored in the data file.
 	OrderedByIndex() bool
->>>>>>> 81ce0ed5
 }
 
 // DataFileSetSeeker provides an out of order reader for a TSDB file set
@@ -617,13 +607,8 @@
 
 // BlockRecord wraps together M3TSZ data bytes with their checksum.
 type BlockRecord struct {
-<<<<<<< HEAD
-	Data     checked.Bytes
-	Checksum uint32
-=======
-	Data checked.Bytes
+	Data         checked.Bytes
 	DataChecksum uint32
->>>>>>> 81ce0ed5
 }
 
 // CrossBlockReader allows reading data (encoded bytes) from multiple DataFileSetReaders of the same shard,
@@ -631,23 +616,17 @@
 type CrossBlockReader interface {
 	io.Closer
 
-<<<<<<< HEAD
-	Next() bool
-
-=======
 	// Next advances to the next data record and returns true, or returns false if no more data exists.
 	Next() bool
 
 	// Err returns the last error encountered (if any).
->>>>>>> 81ce0ed5
 	Err() error
 
 	// Current returns distinct series id and tags, plus a slice with data and checksums from all blocks corresponding
 	// to that series (in temporal order).
 	// Note: make sure to finalize the ID, close the Tags and finalize the Data when done with
-<<<<<<< HEAD
-	// them so they can be returned to their respective pools. Also, []BlockRecord slice is being invalidated
-	// on each call to Next().
+	// them so they can be returned to their respective pools. Also, []BlockRecord slice and underlying data
+	// is being invalidated on each call to Next().
 	Current() (ident.ID, ident.TagIterator, []BlockRecord)
 }
 
@@ -657,9 +636,4 @@
 
 	// Reset resets the iterator to the given block records.
 	Reset(records []BlockRecord)
-=======
-	// them so they can be returned to their respective pools. Also, []BlockRecord slice and underlying data
-	// is being invalidated on each call to Next().
-	Current() (ident.ID, ident.TagIterator, []BlockRecord)
->>>>>>> 81ce0ed5
 }