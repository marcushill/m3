// Copyright (c) 2020 Uber Technologies, Inc.
//
// Permission is hereby granted, free of charge, to any person obtaining a copy
// of this software and associated documentation files (the "Software"), to deal
// in the Software without restriction, including without limitation the rights
// to use, copy, modify, merge, publish, distribute, sublicense, and/or sell
// copies of the Software, and to permit persons to whom the Software is
// furnished to do so, subject to the following conditions:
//
// The above copyright notice and this permission notice shall be included in
// all copies or substantial portions of the Software.
//
// THE SOFTWARE IS PROVIDED "AS IS", WITHOUT WARRANTY OF ANY KIND, EXPRESS OR
// IMPLIED, INCLUDING BUT NOT LIMITED TO THE WARRANTIES OF MERCHANTABILITY,
// FITNESS FOR A PARTICULAR PURPOSE AND NONINFRINGEMENT. IN NO EVENT SHALL THE
// AUTHORS OR COPYRIGHT HOLDERS BE LIABLE FOR ANY CLAIM, DAMAGES OR OTHER
// LIABILITY, WHETHER IN AN ACTION OF CONTRACT, TORT OR OTHERWISE, ARISING FROM,
// OUT OF OR IN CONNECTION WITH THE SOFTWARE OR THE USE OR OTHER DEALINGS IN
// THE SOFTWARE.

package index

import (
	"errors"
	"fmt"
	"math"
	"runtime"
	"sync"
	"time"

	"github.com/m3db/m3/src/dbnode/namespace"
	"github.com/m3db/m3/src/dbnode/storage/index/compaction"
	"github.com/m3db/m3/src/dbnode/storage/index/segments"
	"github.com/m3db/m3/src/m3ninx/doc"
	m3ninxindex "github.com/m3db/m3/src/m3ninx/index"
	"github.com/m3db/m3/src/m3ninx/index/segment"
	"github.com/m3db/m3/src/m3ninx/index/segment/builder"
	"github.com/m3db/m3/src/m3ninx/index/segment/fst"
	"github.com/m3db/m3/src/x/context"
	"github.com/m3db/m3/src/x/instrument"
	"github.com/m3db/m3/src/x/mmap"
	xresource "github.com/m3db/m3/src/x/resource"
	xtime "github.com/m3db/m3/src/x/time"

	"github.com/uber-go/tally"
	"go.uber.org/zap"
)

var (
	errUnableToWriteBlockConcurrent            = errors.New("unable to write, index block is being written to already")
	errMutableSegmentsAlreadyClosed            = errors.New("mutable segments already closed")
	errForegroundCompactorNoPlan               = errors.New("index foreground compactor failed to generate a plan")
	errForegroundCompactorBadPlanFirstTask     = errors.New("index foreground compactor generated plan without mutable segment in first task")
	errForegroundCompactorBadPlanSecondaryTask = errors.New("index foreground compactor generated plan with mutable segment a secondary task")

	numBackgroundCompactorsStandard       = 1
	numBackgroundCompactorsGarbageCollect = 1
)

type mutableSegmentsState uint

const (
	mutableSegmentsStateOpen   mutableSegmentsState = iota
	mutableSegmentsStateClosed mutableSegmentsState = iota
)

// nolint: maligned
type mutableSegments struct {
	sync.RWMutex

	state mutableSegmentsState

	foregroundSegments []*readableSeg
	backgroundSegments []*readableSeg

	compact                  mutableSegmentsCompact
<<<<<<< HEAD
	blockStart               time.Time
	blockSize                time.Duration
=======
	blockStart               xtime.UnixNano
>>>>>>> b1014d93
	blockOpts                BlockOptions
	opts                     Options
	iopts                    instrument.Options
	optsListener             xresource.SimpleCloser
	writeIndexingConcurrency int

	flushedBlockStarts         map[xtime.UnixNano]struct{}
	backgroundCompactGCPending bool
	backgroundCompactDisable   bool

	metrics mutableSegmentsMetrics
	logger  *zap.Logger
}

type mutableSegmentsMetrics struct {
	foregroundCompactionPlanRunLatency    tally.Timer
	foregroundCompactionTaskRunLatency    tally.Timer
	backgroundCompactionPlanRunLatency    tally.Timer
	backgroundCompactionTaskRunLatency    tally.Timer
	activeBlockIndexNew                   tally.Counter
	activeBlockGarbageCollectSegment      tally.Counter
	activeBlockGarbageCollectSeries       tally.Counter
	activeBlockGarbageCollectEmptySegment tally.Counter
}

func newMutableSegmentsMetrics(s tally.Scope) mutableSegmentsMetrics {
	foregroundScope := s.Tagged(map[string]string{"compaction-type": "foreground"})
	backgroundScope := s.Tagged(map[string]string{"compaction-type": "background"})
	activeBlockScope := s.SubScope("active-block")
	return mutableSegmentsMetrics{
		foregroundCompactionPlanRunLatency: foregroundScope.Timer("compaction-plan-run-latency"),
		foregroundCompactionTaskRunLatency: foregroundScope.Timer("compaction-task-run-latency"),
		backgroundCompactionPlanRunLatency: backgroundScope.Timer("compaction-plan-run-latency"),
		backgroundCompactionTaskRunLatency: backgroundScope.Timer("compaction-task-run-latency"),
		activeBlockIndexNew: activeBlockScope.Tagged(map[string]string{
			"result_type": "new",
		}).Counter("index-result"),
		activeBlockGarbageCollectSegment:      activeBlockScope.Counter("gc-segment"),
		activeBlockGarbageCollectSeries:       activeBlockScope.Counter("gc-series"),
		activeBlockGarbageCollectEmptySegment: backgroundScope.Counter("gc-empty-segment"),
	}
}

// newMutableSegments returns a new Block, representing a complete reverse index
// for the duration of time specified. It is backed by one or more segments.
func newMutableSegments(
<<<<<<< HEAD
	md namespace.Metadata,
	blockStart time.Time,
=======
	blockStart xtime.UnixNano,
>>>>>>> b1014d93
	opts Options,
	blockOpts BlockOptions,
	namespaceRuntimeOptsMgr namespace.RuntimeOptionsManager,
	iopts instrument.Options,
) (*mutableSegments, error) {
	m := &mutableSegments{
		blockStart:         blockStart,
		blockSize:          md.Options().IndexOptions().BlockSize(),
		opts:               opts,
		blockOpts:          blockOpts,
		compact:            mutableSegmentsCompact{opts: opts, blockOpts: blockOpts},
		flushedBlockStarts: make(map[xtime.UnixNano]struct{}),
		iopts:              iopts,
		metrics:            newMutableSegmentsMetrics(iopts.MetricsScope()),
		logger:             iopts.Logger(),
	}
	m.optsListener = namespaceRuntimeOptsMgr.RegisterListener(m)
	return m, nil
}

func (m *mutableSegments) NotifyFlushedBlocks(
	flushed []xtime.UnixNano,
) error {
	if len(flushed) == 0 {
		return nil
	}

	m.Lock()
	updated := false
	for _, blockStart := range flushed {
		_, exists := m.flushedBlockStarts[blockStart]
		if exists {
			continue
		}
		m.flushedBlockStarts[blockStart] = struct{}{}
		updated = true
	}
	if updated {
		// Only trigger background compact GC if
		// and only if updated the sealed block starts.
		m.backgroundCompactGCPending = true
		m.maybeBackgroundCompactWithLock()
	}
	m.Unlock()

	return nil
}

func (m *mutableSegments) SetNamespaceRuntimeOptions(opts namespace.RuntimeOptions) {
	m.Lock()
	// Update current runtime opts for segment builders created in future.
	perCPUFraction := opts.WriteIndexingPerCPUConcurrencyOrDefault()
	cpus := math.Ceil(perCPUFraction * float64(runtime.NumCPU()))
	m.writeIndexingConcurrency = int(math.Max(1, cpus))
	segmentBuilder := m.compact.segmentBuilder
	m.Unlock()

	// Reset any existing segment builder to new concurrency, do this
	// out of the lock since builder can be used for foreground compaction
	// outside the lock and does it's own locking.
	if segmentBuilder != nil {
		segmentBuilder.SetIndexConcurrency(m.writeIndexingConcurrency)
	}

	// Set the global concurrency control we have (we may need to fork
	// github.com/twotwotwo/sorts to control this on a per segment builder
	// basis).
	builder.SetSortConcurrency(m.writeIndexingConcurrency)
}

func (m *mutableSegments) WriteBatch(inserts *WriteBatch) (MutableSegmentsStats, error) {
	m.Lock()
	if m.state == mutableSegmentsStateClosed {
		m.Unlock()
		return MutableSegmentsStats{}, errMutableSegmentsAlreadyClosed
	}

	if m.compact.compactingForeground {
		m.Unlock()
		return MutableSegmentsStats{}, errUnableToWriteBlockConcurrent
	}

	// Lazily allocate the segment builder and compactors.
	err := m.compact.allocLazyBuilderAndCompactorsWithLock(m.writeIndexingConcurrency)
	if err != nil {
		m.Unlock()
		return MutableSegmentsStats{}, err
	}

	m.compact.compactingForeground = true
	segmentBuilder := m.compact.segmentBuilder
	m.Unlock()

	defer func() {
		m.Lock()
		m.compact.compactingForeground = false
		m.cleanupForegroundCompactWithLock()
		m.Unlock()
	}()

	docs := inserts.PendingDocs()
	entries := inserts.PendingEntries()

	// Set the doc ref for later recall.
	for i := range entries {
		docs[i].Ref = entries[i].OnIndexSeries
	}

	segmentBuilder.Reset()
	insertResultErr := segmentBuilder.InsertBatch(m3ninxindex.Batch{
		Docs:                docs,
		AllowPartialUpdates: true,
	})
	n := len(segmentBuilder.Docs())
	if n == 0 {
		// No inserts, no need to compact.
		return MutableSegmentsStats{}, insertResultErr
	}

	// We inserted some documents, need to compact immediately into a
	// foreground segment from the segment builder before we can serve reads
	// from an FST segment.
	result, err := m.foregroundCompactWithBuilder(segmentBuilder)
	if err != nil {
		return MutableSegmentsStats{}, err
	}

	m.metrics.activeBlockIndexNew.Inc(int64(n))

	// Return result from the original insertion since compaction was successful.
	return result, insertResultErr
}

func (m *mutableSegments) AddReaders(readers []segment.Reader) ([]segment.Reader, error) {
	m.RLock()
	defer m.RUnlock()

	var err error
	readers, err = m.addReadersWithLock(m.foregroundSegments, readers)
	if err != nil {
		return nil, err
	}

	readers, err = m.addReadersWithLock(m.backgroundSegments, readers)
	if err != nil {
		return nil, err
	}

	return readers, nil
}

func (m *mutableSegments) addReadersWithLock(src []*readableSeg, dst []segment.Reader) ([]segment.Reader, error) {
	for _, seg := range src {
		reader, err := seg.Segment().Reader()
		if err != nil {
			return nil, err
		}
		dst = append(dst, reader)
	}
	return dst, nil
}

func (m *mutableSegments) Len() int {
	m.RLock()
	defer m.RUnlock()

	return len(m.foregroundSegments) + len(m.backgroundSegments)
}

func (m *mutableSegments) MemorySegmentsData(ctx context.Context) ([]fst.SegmentData, error) {
	m.RLock()
	defer m.RUnlock()

	// NB(r): This is for debug operations, do not bother about allocations.
	var results []fst.SegmentData
	for _, segs := range [][]*readableSeg{
		m.foregroundSegments,
		m.backgroundSegments,
	} {
		for _, seg := range segs {
			fstSegment, ok := seg.Segment().(fst.Segment)
			if !ok {
				return nil, fmt.Errorf("segment not fst segment: created=%v", seg.createdAt)
			}

			segmentData, err := fstSegment.SegmentData(ctx)
			if err != nil {
				return nil, err
			}

			results = append(results, segmentData)
		}
	}
	return results, nil
}

func (m *mutableSegments) NeedsEviction() bool {
	m.RLock()
	defer m.RUnlock()

	var needsEviction bool
	for _, seg := range m.foregroundSegments {
		needsEviction = needsEviction || seg.Segment().Size() > 0
	}
	for _, seg := range m.backgroundSegments {
		needsEviction = needsEviction || seg.Segment().Size() > 0
	}
	return needsEviction
}

func (m *mutableSegments) NumSegmentsAndDocs() (int64, int64) {
	m.RLock()
	defer m.RUnlock()

	foregroundNumSegments, foregroundNumDocs := numSegmentsAndDocs(m.foregroundSegments)
	backgroundNumSegments, backgroundNumDocs := numSegmentsAndDocs(m.backgroundSegments)
	numSegments := foregroundNumSegments + backgroundNumSegments
	numDocs := foregroundNumDocs + backgroundNumDocs
	return numSegments, numDocs
}

func numSegmentsAndDocs(segs []*readableSeg) (int64, int64) {
	var (
		numSegments, numDocs int64
	)
	for _, seg := range segs {
		numSegments++
		numDocs += seg.Segment().Size()
	}
	return numSegments, numDocs
}

func (m *mutableSegments) Stats(reporter BlockStatsReporter) {
	m.RLock()
	defer m.RUnlock()

	for _, seg := range m.foregroundSegments {
		_, mutable := seg.Segment().(segment.MutableSegment)
		reporter.ReportSegmentStats(BlockSegmentStats{
			Type:    ActiveForegroundSegment,
			Mutable: mutable,
			Age:     seg.Age(),
			Size:    seg.Segment().Size(),
		})
	}
	for _, seg := range m.backgroundSegments {
		_, mutable := seg.Segment().(segment.MutableSegment)
		reporter.ReportSegmentStats(BlockSegmentStats{
			Type:    ActiveBackgroundSegment,
			Mutable: mutable,
			Age:     seg.Age(),
			Size:    seg.Segment().Size(),
		})
	}

	reporter.ReportIndexingStats(BlockIndexingStats{
		IndexConcurrency: m.writeIndexingConcurrency,
	})
}

func (m *mutableSegments) Close() {
	m.Lock()
	defer m.Unlock()
	m.state = mutableSegmentsStateClosed
	m.cleanupCompactWithLock()
	m.optsListener.Close()
}

func (m *mutableSegments) maybeBackgroundCompactWithLock() {
	if m.backgroundCompactDisable {
		return
	}
	if m.compact.compactingBackgroundStandard {
		return
	}

	m.backgroundCompactWithLock()
}

func (m *mutableSegments) backgroundCompactWithLock() {
	// Create a logical plan.
	segs := make([]compaction.Segment, 0, len(m.backgroundSegments))
	for _, seg := range m.backgroundSegments {
		if seg.garbageCollecting {
			// Do not try to compact something that we are background
			// garbage collecting documents from (that have been phased out).
			continue
		}
		segs = append(segs, compaction.Segment{
			Age:     seg.Age(),
			Size:    seg.Segment().Size(),
			Type:    segments.FSTType,
			Segment: seg.Segment(),
		})
	}

	plan, err := compaction.NewPlan(segs, m.opts.BackgroundCompactionPlannerOptions())
	if err != nil {
		instrument.EmitAndLogInvariantViolation(m.iopts, func(l *zap.Logger) {
			l.Error("index background compaction plan error", zap.Error(err))
		})
		return
	}

	var (
		gcRequired         = false
		gcPlan             = &compaction.Plan{}
		gcAlreadyRunning   = m.compact.compactingBackgroundGarbageCollect
		flushedBlockStarts = make(map[xtime.UnixNano]struct{}, len(m.flushedBlockStarts))
	)
	// Take copy of sealed block starts so can act on this
	// async.
	for k, v := range m.flushedBlockStarts {
		flushedBlockStarts[k] = v
	}
	if !gcAlreadyRunning && m.backgroundCompactGCPending {
		gcRequired = true
		m.backgroundCompactGCPending = false

		for _, seg := range m.backgroundSegments {
			alreadyHasTask := false
			for _, task := range plan.Tasks {
				for _, taskSegment := range task.Segments {
					if taskSegment.Segment == seg.Segment() {
						alreadyHasTask = true
						break
					}
				}
			}
			if alreadyHasTask {
				// Skip needing to check if segment needs filtering.
				continue
			}

			// The active block starts are outdated, need to compact
			// and remove any old data from the segment.
			var task compaction.Task
			if len(gcPlan.Tasks) > 0 {
				task = gcPlan.Tasks[0]
			}

			task.Segments = append(task.Segments, compaction.Segment{
				Age:     seg.Age(),
				Size:    seg.Segment().Size(),
				Type:    segments.FSTType,
				Segment: seg.Segment(),
			})

			if len(gcPlan.Tasks) == 0 {
				gcPlan.Tasks = make([]compaction.Task, 1)
			}
			gcPlan.Tasks[0] = task

			// Mark as not-compactable for standard compactions
			// since this will be async compacted into a smaller
			// segment.
			seg.garbageCollecting = true
		}
	}

	if len(plan.Tasks) != 0 {
		// Kick off compaction.
		m.compact.compactingBackgroundStandard = true
		go func() {
			m.backgroundCompactWithPlan(plan, m.compact.backgroundCompactors,
				gcRequired, flushedBlockStarts)

			m.Lock()
			m.compact.compactingBackgroundStandard = false
			m.cleanupBackgroundCompactWithLock()
			m.Unlock()
		}()
	}

	if len(gcPlan.Tasks) != 0 {
		// Run non-GC tasks separately so the standard loop is not blocked.
		m.compact.compactingBackgroundGarbageCollect = true
		go func() {
			compactors, err := m.compact.allocBackgroundCompactorsGarbageCollect()
			if err != nil {
				instrument.EmitAndLogInvariantViolation(m.iopts, func(l *zap.Logger) {
					l.Error("error background gc segments", zap.Error(err))
				})
			} else {
				m.backgroundCompactWithPlan(gcPlan, compactors,
					gcRequired, flushedBlockStarts)
				m.closeCompactors(compactors)
			}

			m.Lock()
			m.compact.compactingBackgroundGarbageCollect = false
			m.cleanupBackgroundCompactWithLock()
			m.Unlock()
		}()
	}
}

func (m *mutableSegments) shouldEvictCompactedSegmentsWithLock() bool {
	return m.state == mutableSegmentsStateClosed
}

func (m *mutableSegments) cleanupBackgroundCompactWithLock() {
	if m.state == mutableSegmentsStateOpen {
		// See if we need to trigger another compaction.
		m.maybeBackgroundCompactWithLock()
		return
	}

	// Check if need to close all the compacted segments due to
	// mutableSegments being closed.
	if !m.shouldEvictCompactedSegmentsWithLock() {
		return
	}

	// Close compacted segments.
	m.closeCompactedSegmentsWithLock(m.backgroundSegments)
	m.backgroundSegments = nil

	// Free compactor resources.
	if m.compact.backgroundCompactors == nil {
		return
	}

	m.closeCompactors(m.compact.backgroundCompactors)
	m.compact.backgroundCompactors = nil
}

func (m *mutableSegments) closeCompactors(compactors chan *compaction.Compactor) {
	close(compactors)
	for compactor := range compactors {
		err := compactor.Close()
		if err == nil {
			continue
		}

		instrument.EmitAndLogInvariantViolation(m.iopts, func(l *zap.Logger) {
			l.Error("error closing index block background compactor", zap.Error(err))
		})
	}
}

func (m *mutableSegments) closeCompactedSegmentsWithLock(segments []*readableSeg) {
	for _, seg := range segments {
		err := seg.Segment().Close()
		if err != nil {
			instrument.EmitAndLogInvariantViolation(m.iopts, func(l *zap.Logger) {
				l.Error("could not close compacted segment", zap.Error(err))
			})
		}
	}
}

func (m *mutableSegments) backgroundCompactWithPlan(
	plan *compaction.Plan,
	compactors chan *compaction.Compactor,
	gcRequired bool,
	sealedBlocks map[xtime.UnixNano]struct{},
) {
	sw := m.metrics.backgroundCompactionPlanRunLatency.Start()
	defer sw.Stop()

	n := m.compact.numBackground
	m.compact.numBackground++

	logger := m.logger.With(
		zap.Time("blockStart", m.blockStart.ToTime()),
		zap.Int("numBackgroundCompaction", n),
	)
	log := n%compactDebugLogEvery == 0
	if log {
		for i, task := range plan.Tasks {
			summary := task.Summary()
			logger.Debug("planned background compaction task",
				zap.Int("task", i),
				zap.Int("numMutable", summary.NumMutable),
				zap.Int("numFST", summary.NumFST),
				zap.Stringer("cumulativeMutableAge", summary.CumulativeMutableAge),
				zap.Int64("cumulativeSize", summary.CumulativeSize),
			)
		}
	}

	var wg sync.WaitGroup
	for i, task := range plan.Tasks {
		i, task := i, task
		wg.Add(1)
		compactor := <-compactors
		go func() {
			defer func() {
				compactors <- compactor
				wg.Done()
			}()
			err := m.backgroundCompactWithTask(task, compactor, gcRequired,
				sealedBlocks, log, logger.With(zap.Int("task", i)))
			if err != nil {
				instrument.EmitAndLogInvariantViolation(m.iopts, func(l *zap.Logger) {
					l.Error("error compacting segments", zap.Error(err))
				})
			}
		}()
	}

	wg.Wait()
}
func (m *mutableSegments) newReadThroughSegment(seg fst.Segment) *ReadThroughSegment {
	var (
		readThroughOpts = m.opts.ReadThroughSegmentOptions()
	)
	return NewReadThroughSegment(seg, m.opts.PostingsListCache(), readThroughOpts)
}

func (m *mutableSegments) backgroundCompactWithTask(
	task compaction.Task,
	compactor *compaction.Compactor,
	gcRequired bool,
	sealedBlocks map[xtime.UnixNano]struct{},
	log bool,
	logger *zap.Logger,
) error {
	if log {
		logger.Debug("start compaction task")
	}

	segments := make([]segment.Segment, 0, len(task.Segments))
	for _, seg := range task.Segments {
		segments = append(segments, seg.Segment)
	}

	var documentsFilter segment.DocumentsFilter
	if gcRequired {
		// Only actively filter out documents if GC is required.
		documentsFilter = segment.DocumentsFilterFn(func(d doc.Metadata) bool {
			// Filter out any documents that only were indexed for
			// sealed blocks.
			if d.Ref == nil {
				instrument.EmitAndLogInvariantViolation(m.iopts, func(l *zap.Logger) {
					l.Error("unexpected nil for document ref for background compact")
				})
				return true
			}

			entry, ok := d.Ref.(OnIndexSeries)
			if !ok {
				instrument.EmitAndLogInvariantViolation(m.iopts, func(l *zap.Logger) {
					l.Error("unexpected type for document ref for background compact")
				})
				return true
			}

			latestEntry, ok := entry.RelookupAndIncrementReaderWriterCount()
			if !ok {
				// Should not happen since shard will not expire until
				// no more block starts are indexed.
				// We do not GC this series if shard is missing since
				// we open up a race condition where the entry is not
				// in the shard yet and we GC it since we can't find it
				// due to an asynchronous insert.
				return true
			}

			result := latestEntry.RemoveIndexedForBlockStarts(sealedBlocks)
			latestEntry.DecrementReaderWriterCount()

			// Keep the series if and only if there are remaining
			// index block starts outside of the sealed blocks starts.
			return result.IndexedBlockStartsRemaining > 0
		})
	}

	start := time.Now()
	compactResult, err := compactor.Compact(segments, documentsFilter,
		m.metrics.activeBlockGarbageCollectSeries,
		mmap.ReporterOptions{
			Context: mmap.Context{
				Name: mmapIndexBlockName,
			},
			Reporter: m.opts.MmapReporter(),
		})
	took := time.Since(start)
	m.metrics.backgroundCompactionTaskRunLatency.Record(took)

	if log {
		logger.Debug("done compaction task", zap.Duration("took", took))
	}

	// Check if result would have resulted in an empty segment.
	empty := err == compaction.ErrCompactorBuilderEmpty
	if empty {
		// Don't return the error since we need to remove the old segments
		// by calling addCompactedSegmentFromSegmentsWithLock.
		err = nil
	}
	if err != nil {
		return err
	}

	var (
		compacted = compactResult.Compacted
		// segMetas   = compactResult.SegmentMetadatas
		replaceSeg segment.Segment
	)
	if empty {
		m.metrics.activeBlockGarbageCollectEmptySegment.Inc(1)
	} else {
		// Add a read through cache for repeated expensive queries against
		// background compacted segments since they can live for quite some
		// time and accrue a large set of documents.
		readThroughSeg := m.newReadThroughSegment(compacted)
		replaceSeg = readThroughSeg

		// NB(r): Before replacing the old segments with the compacted segment
		// we rebuild all the cached postings lists that the previous segment had
		// to avoid latency spikes during segment rotation.
		// Note: There was very obvious peaks of latency (p99 of <500ms spiking
		// to 8 times that at first replace of large segments after a block
		// rotation) without this optimization.

		// TODO: port populating cached searches
		// if err := m.populateCachedSearches(readThroughSeg, segMetas); err != nil {
		// 	instrument.EmitAndLogInvariantViolation(m.iopts, func(l *zap.Logger) {
		// 		l.Error("failed to populate cached searches", zap.Error(err))
		// 	})
		// }
	}

	// Rotate out the replaced frozen segments and add the compacted one.
	m.Lock()
	defer m.Unlock()

	result := m.addCompactedSegmentFromSegmentsWithLock(m.backgroundSegments,
		segments, replaceSeg)
	m.backgroundSegments = result

	return nil
}

func (m *mutableSegments) addCompactedSegmentFromSegmentsWithLock(
	current []*readableSeg,
	segmentsJustCompacted []segment.Segment,
	compacted segment.Segment,
) []*readableSeg {
	result := make([]*readableSeg, 0, len(current))
	for _, existing := range current {
		keepCurr := true
		for _, seg := range segmentsJustCompacted {
			if existing.Segment() == seg {
				// Do not keep this one, it was compacted just then.
				keepCurr = false
				break
			}
		}

		if keepCurr {
			result = append(result, existing)
			continue
		}

		err := existing.Segment().Close()
		if err != nil {
			// Already compacted, not much we can do about not closing it.
			instrument.EmitAndLogInvariantViolation(m.iopts, func(l *zap.Logger) {
				l.Error("unable to close compacted block", zap.Error(err))
			})
		}
	}

	if compacted == nil {
		return result
	}

	// Return all the ones we kept plus the new compacted segment
	return append(result, newReadableSeg(compacted, m.opts))
}

func (m *mutableSegments) foregroundCompactWithBuilder(
	builder segment.DocumentsBuilder,
) (MutableSegmentsStats, error) {
	// We inserted some documents, need to compact immediately into a
	// foreground segment.
	m.Lock()
	foregroundSegments := m.foregroundSegments
	m.Unlock()

	segs := make([]compaction.Segment, 0, len(foregroundSegments)+1)
	segs = append(segs, compaction.Segment{
		Age:     0,
		Size:    int64(len(builder.Docs())),
		Type:    segments.MutableType,
		Builder: builder,
	})
	for _, seg := range foregroundSegments {
		segs = append(segs, compaction.Segment{
			Age:     seg.Age(),
			Size:    seg.Segment().Size(),
			Type:    segments.FSTType,
			Segment: seg.Segment(),
		})
	}

	plan, err := compaction.NewPlan(segs, m.opts.ForegroundCompactionPlannerOptions())
	if err != nil {
		return MutableSegmentsStats{}, err
	}

	// Check plan
	if len(plan.Tasks) == 0 {
		// Should always generate a task when a mutable builder is passed to planner
		return MutableSegmentsStats{}, errForegroundCompactorNoPlan
	}
	if taskNumBuilders(plan.Tasks[0]) != 1 {
		// First task of plan must include the builder, so we can avoid resetting it
		// for the first task, but then safely reset it in consequent tasks
		return MutableSegmentsStats{}, errForegroundCompactorBadPlanFirstTask
	}

	// Move any unused segments to the background.
	m.Lock()
	m.maybeMoveForegroundSegmentsToBackgroundWithLock(plan.UnusedSegments)
	m.Unlock()

	n := m.compact.numForeground
	m.compact.numForeground++

	logger := m.logger.With(
		zap.Time("blockStart", m.blockStart.ToTime()),
		zap.Int("numForegroundCompaction", n),
	)
	log := n%compactDebugLogEvery == 0
	if log {
		for i, task := range plan.Tasks {
			summary := task.Summary()
			logger.Debug("planned foreground compaction task",
				zap.Int("task", i),
				zap.Int("numMutable", summary.NumMutable),
				zap.Int("numFST", summary.NumFST),
				zap.Duration("cumulativeMutableAge", summary.CumulativeMutableAge),
				zap.Int64("cumulativeSize", summary.CumulativeSize),
			)
		}
	}

	// Run the plan.
	sw := m.metrics.foregroundCompactionPlanRunLatency.Start()
	defer sw.Stop()

	// Run the first task, without resetting the builder.
	result, err := m.foregroundCompactWithTask(builder, plan.Tasks[0],
		log, logger.With(zap.Int("task", 0)))
	if err != nil {
		return result, err
	}

	// Now run each consequent task, resetting the builder each time since
	// the results from the builder have already been compacted in the first
	// task.
	for i := 1; i < len(plan.Tasks); i++ {
		task := plan.Tasks[i]
		if taskNumBuilders(task) > 0 {
			// Only the first task should compact the builder
			return result, errForegroundCompactorBadPlanSecondaryTask
		}
		// Now use the builder after resetting it.
		builder.Reset()
		result, err = m.foregroundCompactWithTask(builder, task,
			log, logger.With(zap.Int("task", i)))
		if err != nil {
			return result, err
		}
	}

	return result, nil
}

func (m *mutableSegments) maybeMoveForegroundSegmentsToBackgroundWithLock(
	segments []compaction.Segment,
) {
	if len(segments) == 0 {
		return
	}
	if m.compact.backgroundCompactors == nil {
		// No longer performing background compaction due to evict/close.
		return
	}

	m.logger.Debug("moving segments from foreground to background",
		zap.Int("numSegments", len(segments)))

	// If background compaction is still active, then we move any unused
	// foreground segments into the background so that they might be
	// compacted by the background compactor at some point.
	i := 0
	for _, currForeground := range m.foregroundSegments {
		movedToBackground := false
		for _, seg := range segments {
			if currForeground.Segment() == seg.Segment {
				m.backgroundSegments = append(m.backgroundSegments, currForeground)
				movedToBackground = true
				break
			}
		}
		if movedToBackground {
			continue // No need to keep this segment, we moved it.
		}

		m.foregroundSegments[i] = currForeground
		i++
	}

	m.foregroundSegments = m.foregroundSegments[:i]

	// Potentially kick off a background compaction.
	m.maybeBackgroundCompactWithLock()
}

func (m *mutableSegments) foregroundCompactWithTask(
	builder segment.DocumentsBuilder,
	task compaction.Task,
	log bool,
	logger *zap.Logger,
) (MutableSegmentsStats, error) {
	if log {
		logger.Debug("start compaction task")
	}

	segments := make([]segment.Segment, 0, len(task.Segments))
	for _, seg := range task.Segments {
		if seg.Segment == nil {
			continue // This means the builder is being used.
		}
		segments = append(segments, seg.Segment)
	}

	start := time.Now()
	compacted, err := m.compact.foregroundCompactor.CompactUsingBuilder(builder, segments, mmap.ReporterOptions{
		Context: mmap.Context{
			Name: mmapIndexBlockName,
		},
		Reporter: m.opts.MmapReporter(),
	})
	took := time.Since(start)
	m.metrics.foregroundCompactionTaskRunLatency.Record(took)

	if log {
		logger.Debug("done compaction task", zap.Duration("took", took))
	}

	if err != nil {
		return MutableSegmentsStats{}, err
	}

	// Add a read through cache for repeated expensive queries against
	// compacted segments since they can live for quite some time during
	// block rotations while a burst of segments are created.
	segment := m.newReadThroughSegment(compacted)

	// Rotate in the ones we just compacted.
	m.Lock()
	defer m.Unlock()

	result := m.addCompactedSegmentFromSegmentsWithLock(m.foregroundSegments,
		segments, segment)
	m.foregroundSegments = result

	foregroundNumSegments, foregroundNumDocs := numSegmentsAndDocs(m.foregroundSegments)
	backgroundNumSegments, backgroundNumDocs := numSegmentsAndDocs(m.backgroundSegments)
	return MutableSegmentsStats{
		Foreground: MutableSegmentsSegmentStats{
			NumSegments: foregroundNumSegments,
			NumDocs:     foregroundNumDocs,
		},
		Background: MutableSegmentsSegmentStats{
			NumSegments: backgroundNumSegments,
			NumDocs:     backgroundNumDocs,
		},
	}, nil
}

func (m *mutableSegments) cleanupForegroundCompactWithLock() {
	// Check if need to close all the compacted segments due to
	// mutableSegments being closed.
	if !m.shouldEvictCompactedSegmentsWithLock() {
		return
	}

	// Close compacted segments.
	m.closeCompactedSegmentsWithLock(m.foregroundSegments)
	m.foregroundSegments = nil

	// Free compactor resources.
	if m.compact.foregroundCompactor != nil {
		if err := m.compact.foregroundCompactor.Close(); err != nil {
			instrument.EmitAndLogInvariantViolation(m.iopts, func(l *zap.Logger) {
				l.Error("error closing index block foreground compactor", zap.Error(err))
			})
		}
		m.compact.foregroundCompactor = nil
	}

	// Free segment builder resources.
	if m.compact.segmentBuilder != nil {
		if err := m.compact.segmentBuilder.Close(); err != nil {
			instrument.EmitAndLogInvariantViolation(m.iopts, func(l *zap.Logger) {
				l.Error("error closing index block segment builder", zap.Error(err))
			})
		}
		m.compact.segmentBuilder = nil
	}
}
func (m *mutableSegments) cleanupCompactWithLock() {
	// If not compacting, trigger a cleanup so that all frozen segments get
	// closed, otherwise after the current running compaction the compacted
	// segments will get closed.
	if !m.compact.compactingForeground {
		m.cleanupForegroundCompactWithLock()
	}
	if !m.compact.compactingBackgroundStandard && !m.compact.compactingBackgroundGarbageCollect {
		m.cleanupBackgroundCompactWithLock()
	}
}

// mutableSegmentsCompact has several lazily allocated compaction components.
type mutableSegmentsCompact struct {
	opts      Options
	blockOpts BlockOptions

	segmentBuilder                     segment.CloseableDocumentsBuilder
	foregroundCompactor                *compaction.Compactor
	backgroundCompactors               chan *compaction.Compactor
	compactingForeground               bool
	compactingBackgroundStandard       bool
	compactingBackgroundGarbageCollect bool
	numForeground                      int
	numBackground                      int
}

func (m *mutableSegmentsCompact) allocLazyBuilderAndCompactorsWithLock(
	concurrency int,
) error {
	var (
		err          error
		metadataPool = m.opts.MetadataArrayPool()
	)
	if m.segmentBuilder == nil {
		builderOpts := m.opts.SegmentBuilderOptions().
			SetConcurrency(concurrency)

		m.segmentBuilder, err = builder.NewBuilderFromDocuments(builderOpts)
		if err != nil {
			return err
		}
	}

	if m.foregroundCompactor == nil {
		m.foregroundCompactor, err = compaction.NewCompactor(metadataPool,
			MetadataArrayPoolCapacity,
			m.opts.SegmentBuilderOptions(),
			m.opts.FSTSegmentOptions(),
			compaction.CompactorOptions{
				FSTWriterOptions: &fst.WriterOptions{
					// DisableRegistry is set to true to trade a larger FST size
					// for a faster FST compaction since we want to reduce the end
					// to end latency for time to first index a metric.
					DisableRegistry: true,
				},
				MmapDocsData: m.blockOpts.ForegroundCompactorMmapDocsData,
			})
		if err != nil {
			return err
		}
	}

	if m.backgroundCompactors == nil {
		n := numBackgroundCompactorsStandard
		m.backgroundCompactors = make(chan *compaction.Compactor, n)
		for i := 0; i < n; i++ {
			backgroundCompactor, err := compaction.NewCompactor(metadataPool,
				MetadataArrayPoolCapacity,
				m.opts.SegmentBuilderOptions(),
				m.opts.FSTSegmentOptions(),
				compaction.CompactorOptions{
					MmapDocsData: m.blockOpts.BackgroundCompactorMmapDocsData,
				})
			if err != nil {
				return err
			}
			m.backgroundCompactors <- backgroundCompactor
		}
	}

	return nil
}

func (m *mutableSegmentsCompact) allocBackgroundCompactorsGarbageCollect() (
	chan *compaction.Compactor,
	error,
) {
	metadataPool := m.opts.MetadataArrayPool()
	n := numBackgroundCompactorsGarbageCollect
	compactors := make(chan *compaction.Compactor, n)
	for i := 0; i < n; i++ {
		backgroundCompactor, err := compaction.NewCompactor(metadataPool,
			MetadataArrayPoolCapacity,
			m.opts.SegmentBuilderOptions(),
			m.opts.FSTSegmentOptions(),
			compaction.CompactorOptions{
				MmapDocsData: m.blockOpts.BackgroundCompactorMmapDocsData,
			})
		if err != nil {
			return nil, err
		}
		compactors <- backgroundCompactor
	}
	return compactors, nil
}

func taskNumBuilders(task compaction.Task) int {
	builders := 0
	for _, seg := range task.Segments {
		if seg.Builder != nil {
			builders++
			continue
		}
	}
	return builders
}<|MERGE_RESOLUTION|>--- conflicted
+++ resolved
@@ -74,12 +74,8 @@
 	backgroundSegments []*readableSeg
 
 	compact                  mutableSegmentsCompact
-<<<<<<< HEAD
-	blockStart               time.Time
+	blockStart               xtime.UnixNano
 	blockSize                time.Duration
-=======
-	blockStart               xtime.UnixNano
->>>>>>> b1014d93
 	blockOpts                BlockOptions
 	opts                     Options
 	iopts                    instrument.Options
@@ -126,12 +122,8 @@
 // newMutableSegments returns a new Block, representing a complete reverse index
 // for the duration of time specified. It is backed by one or more segments.
 func newMutableSegments(
-<<<<<<< HEAD
 	md namespace.Metadata,
-	blockStart time.Time,
-=======
 	blockStart xtime.UnixNano,
->>>>>>> b1014d93
 	opts Options,
 	blockOpts BlockOptions,
 	namespaceRuntimeOptsMgr namespace.RuntimeOptionsManager,
