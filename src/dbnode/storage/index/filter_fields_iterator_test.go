--- conflicted
+++ resolved
@@ -65,12 +65,7 @@
 	require.NoError(t, err)
 
 	require.True(t, iter.Next())
-<<<<<<< HEAD
 	require.Equal(t, "a", iterCurrTerm(iter.Current()))
-=======
-	val, _ := iter.Current()
-	require.Equal(t, "a", string(val))
->>>>>>> 090f71df
 	require.False(t, iter.Next())
 	require.NoError(t, iter.Err())
 	require.NoError(t, iter.Close())
@@ -91,12 +86,7 @@
 	require.NoError(t, err)
 
 	require.True(t, iter.Next())
-<<<<<<< HEAD
 	require.Equal(t, "b", iterCurrTerm(iter.Current()))
-=======
-	val, _ := iter.Current()
-	require.Equal(t, "b", string(val))
->>>>>>> 090f71df
 	require.False(t, iter.Next())
 	require.NoError(t, iter.Err())
 	require.NoError(t, iter.Close())
@@ -113,12 +103,7 @@
 	require.NoError(t, err)
 
 	require.True(t, iter.Next())
-<<<<<<< HEAD
 	require.Equal(t, "c", iterCurrTerm(iter.Current()))
-=======
-	val, _ := iter.Current()
-	require.Equal(t, "c", string(val))
->>>>>>> 090f71df
 	require.False(t, iter.Next())
 	require.NoError(t, iter.Err())
 	require.NoError(t, iter.Close())
@@ -135,25 +120,11 @@
 	require.NoError(t, err)
 
 	require.True(t, iter.Next())
-<<<<<<< HEAD
 	require.Equal(t, "a", iterCurrTerm(iter.Current()))
 	require.True(t, iter.Next())
 	require.Equal(t, "b", iterCurrTerm(iter.Current()))
 	require.True(t, iter.Next())
 	require.Equal(t, "c", iterCurrTerm(iter.Current()))
-=======
-	val, _ := iter.Current()
-	require.Equal(t, "a", string(val))
-
-	require.True(t, iter.Next())
-	val, _ = iter.Current()
-	require.Equal(t, "b", string(val))
-
-	require.True(t, iter.Next())
-	val, _ = iter.Current()
-	require.Equal(t, "c", string(val))
-
->>>>>>> 090f71df
 	require.False(t, iter.Next())
 	require.NoError(t, iter.Err())
 	require.NoError(t, iter.Close())
@@ -170,19 +141,9 @@
 	require.NoError(t, err)
 
 	require.True(t, iter.Next())
-<<<<<<< HEAD
 	require.Equal(t, "a", iterCurrTerm(iter.Current()))
 	require.True(t, iter.Next())
 	require.Equal(t, "c", iterCurrTerm(iter.Current()))
-=======
-	val, _ := iter.Current()
-	require.Equal(t, "a", string(val))
-
-	require.True(t, iter.Next())
-	val, _ = iter.Current()
-	require.Equal(t, "c", string(val))
-
->>>>>>> 090f71df
 	require.False(t, iter.Next())
 	require.NoError(t, iter.Err())
 	require.NoError(t, iter.Close())
